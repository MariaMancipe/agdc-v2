--- conflicted
+++ resolved
@@ -134,17 +134,9 @@
     """
     with source.open() as src:
         array_transform = ~src.transform * dst_transform
-<<<<<<< HEAD
-        if (src.crs == dst_projection and _no_scale(array_transform) and
-                (resampling == Resampling.nearest or _no_fractional_translate(array_transform))):
-            dy_dx = int(round(array_transform.f)), int(round(array_transform.c))
-            read, write, shape = zip(*map(_calc_offsets, dy_dx, src.shape, dest.shape))
-
-=======
         # if the CRS is the same use decimated reads if possible (NN or 1:1 scaling)
         if src.crs == dst_projection and _no_scale(array_transform) and (resampling == Resampling.nearest or
                                                                          _no_fractional_translate(array_transform)):
->>>>>>> d6c60967
             dest.fill(dst_nodata)
             tmp, offset, _ = _read_decimated(array_transform, src, dest.shape)
             if tmp is None:
@@ -516,11 +508,7 @@
     Create a NetCDF file on disk.
 
     :param pathlib.Path filename: filename to write to
-<<<<<<< HEAD
-    :param datacube.model.CRS crs: Datacube CRS object defining the spatial projection
-=======
     :param datacube.utils.geometry.CRS crs: Datacube CRS object defining the spatial projection
->>>>>>> d6c60967
     :param dict coordinates: Dict of named `datacube.model.Coordinate`s to create
     :param dict variables: Dict of named `datacube.model.Variable`s to create
     :param dict variable_params:
