from __future__ import absolute_import

from datetime import datetime
import logging
import click
import cachetools
import functools
import itertools
from pathlib import Path

try:
    import cPickle as pickle
except ImportError:
    import pickle

from datacube.ui import click as dc_ui
from datacube.utils import read_documents


_LOG = logging.getLogger(__name__)


@cachetools.cached(cache={}, key=lambda index, id_: id_)
def get_full_lineage(index, id_):
    return index.datasets.get(id_, include_sources=True)


def load_config(index, app_config_file, make_config, make_tasks, *args, **kwargs):
    app_config_path = Path(app_config_file)
    _, config = next(read_documents(app_config_path))
    config['app_config_file'] = app_config_path.name

    config = make_config(index, config, **kwargs)

    tasks = make_tasks(index, config, **kwargs)

    return config, iter(tasks)


def pickle_stream(objs, filename):
    idx = 0
    with open(filename, 'wb') as stream:
        for idx, obj in enumerate(objs, start=1):
            pickle.dump(obj, stream, pickle.HIGHEST_PROTOCOL)
    return idx


def unpickle_stream(filename):
    with open(filename, 'rb') as stream:
        while True:
            try:
                yield pickle.load(stream)
            except EOFError:
                break


def save_tasks(config, tasks, taskfile):
    i = pickle_stream(itertools.chain([config], tasks), taskfile)
    _LOG.info('Saved config and %d tasks to %s', i, taskfile)


def load_tasks(taskfile):
    stream = unpickle_stream(taskfile)
    config = next(stream)
    return config, stream


# This is a function, so it's valid to be lowercase.
#: pylint: disable=invalid-name
app_config_option = click.option('--app-config', help='App configuration file',
                                 type=click.Path(exists=True, readable=True, writable=False, dir_okay=False))
#: pylint: disable=invalid-name
load_tasks_option = click.option('--load-tasks', 'input_tasks_file', help='Load tasks from the specified file',
                                 type=click.Path(exists=True, readable=True, writable=False, dir_okay=False))
#: pylint: disable=invalid-name
save_tasks_option = click.option('--save-tasks', 'output_tasks_file', help='Save tasks to the specified file',
                                 type=click.Path(exists=False))
#: pylint: disable=invalid-name
queue_size_option = click.option('--queue-size', help='Number of tasks to queue at the start',
                                 type=click.IntRange(1, 100000), default=3200)

#: pylint: disable=invalid-name
task_app_options = dc_ui.compose(
    app_config_option,
    load_tasks_option,
    save_tasks_option,

    dc_ui.config_option,
    dc_ui.verbose_option,
    dc_ui.log_queries_option,
    dc_ui.executor_cli_options,
)


def validate_cell_index(ctx, param, value):
    try:
        if value is None:
            return None
        return tuple(int(i) for i in value.split(',', 2))
    except ValueError:
        raise click.BadParameter('cell_index must be specified in the form "14,-11"')


def validate_year(ctx, param, value):
    try:
        if value is None:
            return None
        years = [int(y) for y in value.split('-', 2)]
        return datetime(year=years[0], month=1, day=1), datetime(year=years[-1] + 1, month=1, day=1)
    except ValueError:
        raise click.BadParameter('year must be specified as a single year (eg 1996) '
                                 'or as an inclusive range (eg 1996-2001)')


def task_app(make_config, make_tasks):
    """
    Create a `Task App` from a function

    Decorates a function
    :param make_config: callable(index, config, **query)
    :param make_tasks: callable(index, config, **kwargs)
    :return:
    """
    def decorate(app_func):
        def with_app_args(index, app_config=None, input_tasks_file=None, output_tasks_file=None, *args, **kwargs):
            if (app_config is None) == (input_tasks_file is None):
                click.echo('Must specify exactly one of --config, --load-tasks')
                click.get_current_context().exit(1)

            if app_config is not None:
                config, tasks = load_config(index, app_config, make_config, make_tasks, *args, **kwargs)

            if input_tasks_file:
                config, tasks = load_tasks(input_tasks_file)

            if output_tasks_file:
                save_tasks(config, tasks, output_tasks_file)
                return

            return app_func(index, config, tasks, *args, **kwargs)

        return functools.update_wrapper(with_app_args, app_func)

    return decorate


def check_existing_files(paths):
    """Check for existing files and optionally delete them.

    :param paths: sequence of path strings or path objects
    """
    click.echo('Files to be created:')
    existing_files = []
    total = 0
    for path in paths:
        total += 1
        file_path = Path(path)
        file_info = ''
        if file_path.exists():
            existing_files.append(file_path)
            file_info = ' - ALREADY EXISTS'
        click.echo('{}{}'.format(path, file_info))

    if existing_files:
        if click.confirm('There were {} existing files found that are not indexed. Delete those files now?'.format(
                len(existing_files))):
            for file_path in existing_files:
                file_path.unlink()

    click.echo('{total} tasks files to be created ({valid} valid files, {invalid} existing paths)'.format(
        total=total, valid=total - len(existing_files), invalid=len(existing_files)
    ))


def add_dataset_to_db(index, datasets):
    for dataset in datasets.values:
<<<<<<< HEAD
        index.datasets.add(dataset, skip_sources=True)
=======
        index.datasets.add(dataset, sources_policy='skip')
>>>>>>> d6c60967
        _LOG.info('Dataset added')


def run_tasks(tasks, executor, run_task, process_result, queue_size=50):
    """
    :param tasks: iterable of tasks. Usually a generator to create them as required.
    :param executor: a datacube executor, similar to `distributed.Client` or `concurrent.futures`
    :param run_task: the function used to run a task. Expects a single argument of one of the tasks
    :param process_result: a function to do something based on the result of a completed task. It
                           takes a single argument, the return value from `run_task(task)`
    :param queue_size: How large the queue of tasks should be. Will depend on how fast tasks are
                       processed, and how much memory is available to buffer them.
    """
    click.echo('Starting processing...')
    results = []
    task_queue = itertools.islice(tasks, queue_size)
    for task in task_queue:
        _LOG.info('Running task: %s', task.get('tile_index', str(task)))
        results.append(executor.submit(run_task, task=task))

    click.echo('Task queue filled, waiting for first result...')

    successful = failed = 0
    while results:
        result, results = executor.next_completed(results, None)

        # submit a new _task to replace the one we just finished
        task = next(tasks, None)
        if task:
            _LOG.info('Running task: %s', task.get('tile_index', str(task)))
            results.append(executor.submit(run_task, task=task))

        # Process the result
        try:
            actual_result = executor.result(result)
            process_result(actual_result)
            successful += 1
        except Exception as err:  # pylint: disable=broad-except
            _LOG.exception('Task failed: %s', err)
            failed += 1
            continue
        finally:
            # Release the _task to free memory so there is no leak in executor/scheduler/worker process
            executor.release(result)

    click.echo('%d successful, %d failed' % (successful, failed))<|MERGE_RESOLUTION|>--- conflicted
+++ resolved
@@ -174,11 +174,7 @@
 
 def add_dataset_to_db(index, datasets):
     for dataset in datasets.values:
-<<<<<<< HEAD
-        index.datasets.add(dataset, skip_sources=True)
-=======
         index.datasets.add(dataset, sources_policy='skip')
->>>>>>> d6c60967
         _LOG.info('Dataset added')
 
 
