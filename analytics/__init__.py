#!/usr/bin/env python

from __future__ import absolute_import
import copy
from pprint import pprint
import logging

from gdf import GDF

logger = logging.getLogger(__name__)

<<<<<<< HEAD
=======

def diff_list(list1, list2):
    list2 = set(list2)
    return [result for result in list1 if result not in list2]

>>>>>>> 732bd80a

class Analytics(object):
    SUPPORTED_OUTPUT_TYPES = ['netcdf-cf', 'geotiff']

    OPERATORS_SENSOR_SPECIFIC_BANDMATH = {
            'ndvi':
            {
                'sensors':
                    {
                        'LS5TM': {'input': ['B40', 'B30'], 'function': 'ndvi'},
                        'LS7ETM': {'input': ['B40', 'B30'], 'function': 'ndvi'},
                        'LS8OLI': {'input': ['B5', 'B4'], 'function': 'ndvi'},
                        'LS8OLITIRS': {'input': ['B5', 'B4'], 'function': 'ndvi'},
                    },
                    'functions':
                    {
                        'ndvi': '((array1 - array2) / (array1 + array2))'
                    }
            }
        }

    OPERATORS_REDUCTION = {
            'median': 'median(array1)'
        }

    def __init__(self):
        logger.debug('Initialise Analytics Module.')
        self.gdf = GDF()
        self.gdf.debug = False
        self.plan = []
        self.planDict = {}

    def task(self, name):

        return self.plan[self.planDict[name]]

    def add_to_plan(self, name, task):

        self.plan.append({name: task})
        size = len(self.plan)
        self.planDict[name] = size - 1

        return self.plan[size - 1]

    def createArray(self, storage_type, variables, dimensions, name):
        query_parameters = {'storage_type': storage_type, 'dimensions': dimensions, 'variables': (())}

        for array in variables:
            query_parameters['variables'] += (array,)

        array_descriptors = self.gdf.get_descriptor(query_parameters)

        if storage_type not in array_descriptors.keys():
            raise AssertionError(storage_type, "not present in descriptor")

        logger.debug('storage_type = %s', storage_type)

        array_results = []

        for variable in variables:
            if variable not in array_descriptors[storage_type]['variables']:
                raise AssertionError(variable, "not present in", storage_type, "descriptor")

            logger.debug('variable = %s', variable)

            array_result = {}
            array_result['storage_type'] = storage_type
            array_result['variable'] = variable
            array_result['dimensions_order'] = array_descriptors[storage_type]['dimensions']
            array_result['dimensions'] = dimensions
            array_result['shape'] = array_descriptors[storage_type]['result_shape']
            array_result['data_type'] = array_descriptors[storage_type]['variables'][variable]['numpy_datatype_name']
            array_result['no_data_value'] = array_descriptors[storage_type]['variables'][variable]['nodata_value']

            array_results.append({variable: array_result})

        task = {}
        task['array_input'] = array_results
        task['array_output'] = copy.deepcopy(array_result)
        task['array_output']['variable'] = 'data'
        task['function'] = 'get_data'
        task['orig_function'] = 'get_data'

        return self.add_to_plan(name, task)

    def applyCloudMask(self, arrays, mask, name):
        size = len(arrays)
        if size == 0:
            raise AssertionError("Input array is empty")

        task = {}
        task['array_input'] = []
        for array in arrays.keys():
            task['array_input'].append(array)

        task['array_mask'] = mask.keys()[0]
        task['orig_function'] = 'apply_cloud_mask'
        task['function'] = 'apply_cloud_mask'
        task['array_output'] = copy.deepcopy(arrays.values()[0]['array_output'])
        task['array_output']['variable'] = name

        return self.add_to_plan(name, task)

    # generic version
    def applyBandMath(self, arrays, function, name):
        # Arrays is a list
        # output Array is same shape as input array
        size = len(arrays)
        if size == 0:
            raise AssertionError("Input array is empty")

        variables = []
        if size == 1:  # 1 input
            if arrays.values()[0]['function'] == 'get_data':

                # check shape is same for all input arrays
                shape = arrays.values()[0]['array_input'][0].values()[0]['shape']
                for variable in arrays.values()[0]['array_input']:
                    if shape != variable.values()[0]['shape']:
                        raise AssertionError("Shape is different")
                    variables.append(variable.keys()[0])
            else:
                variables.append(arrays.keys()[0])

            orig_function = function
            logger.debug('function before = %s', function)
            count = 1
            for variable in variables:
                function = function.replace('array' + str(count), variable)
                count += 1
            logger.debug('function after = %s', function)

            task = {}

            task['array_input'] = []
            task['array_input'].append(arrays.keys()[0])
            task['orig_function'] = orig_function
            task['function'] = function
            task['array_output'] = copy.deepcopy(arrays.values()[0]['array_output'])
            task['array_output']['variable'] = name

            return self.add_to_plan(name, task)

        else:  # multi-dependencies
            pprint(arrays)
            for array in arrays:
                variables.append(array.keys()[0])

            orig_function = function
            logger.debug('function before = %s', function)
            count = 1
            for variable in variables:
                function = function.replace('array' + str(count), variable)
                count += 1
            logger.debug('function after = %s', function)

            task = {}

            task['array_input'] = []

            for array in arrays:
                task['array_input'].append(array.keys()[0])

            task['orig_function'] = orig_function
            task['function'] = function
            task['array_output'] = copy.deepcopy(arrays[0].values()[0]['array_output'])
            task['array_output']['variable'] = name

            return self.add_to_plan(name, task)

    # sensor specific version
    def applySensorSpecificBandMath(self, storage_types, function, dimensions, name_data, name_result):
        variables = self.getPredefinedInputs(storage_types, function)
        arrays = self.createArray(storage_types, variables, dimensions, name_data)

        function_text = self.getPredefinedFunction(storage_types, function)
        return self.applyBandMath(arrays, function_text, name_result)

    def applyReduction(self, array1, dimensions, function, name):

        function = self.OPERATORS_REDUCTION.get(function)
        return self.applyGenericReduction(array1, dimensions, function, name)

    def applyGenericReduction(self, arrays, dimensions, function, name):

        size = len(arrays)
        if size != 1:
            raise AssertionError("Input array should be 1")

        if arrays.values()[0]['function'] == 'get_data':

            variable = arrays.values()[0]['array_input'][0].values()[0]['variable']
            orig_function = function
            logger.debug('function before = %s', function)
            function = function.replace('array1', variable)
            logger.debug('function after = %s', function)

            task = {}

            task['array_input'] = []
            task['array_input'].append(arrays.keys()[0])
            task['orig_function'] = orig_function
            task['function'] = function
            task['dimension'] = copy.deepcopy(dimensions)

            task['array_output'] = copy.deepcopy(arrays.values()[0]['array_output'])
            task['array_output']['variable'] = name
            task['array_output']['dimensions_order'] = diff_list(
                arrays.values()[0]['array_input'][0].values()[0]['dimensions_order'], dimensions)

            result = ()
            for value in task['array_output']['dimensions_order']:
                input_task = self.task(task['array_input'][0])
                index = input_task.values()[0]['array_output']['dimensions_order'].index(value)
                value = input_task.values()[0]['array_output']['shape'][index]
                result += (value,)
            task['array_output']['shape'] = result

            return self.add_to_plan(name, task)
        else:
            variable = arrays.keys()[0]
            orig_function = function
            logger.debug('function before = %s', function)
            function = function.replace('array1', variable)
            logger.debug('function after = %s', function)

            task = {}

            task['array_input'] = []
            task['array_input'].append(variable)
            task['orig_function'] = orig_function
            task['function'] = function
            task['dimension'] = copy.deepcopy(dimensions)

            task['array_output'] = copy.deepcopy(arrays.values()[0]['array_output'])
            task['array_output']['variable'] = name
            task['array_output']['dimensions_order'] = diff_list(
                arrays.values()[0]['array_output']['dimensions_order'], dimensions)

            result = ()
            for value in task['array_output']['dimensions_order']:
                input_task = self.task(task['array_input'][0])
                pprint(input_task)
                index = input_task.values()[0]['array_output']['dimensions_order'].index(value)
                value = input_task.values()[0]['array_output']['shape'][index]
                result += (value,)
            task['array_output']['shape'] = result

            return self.add_to_plan(name, task)

    def getPredefinedInputs(self, storage_type, function):
        return self.OPERATORS_SENSOR_SPECIFIC_BANDMATH.get(function).get('sensors').get(storage_type).get('input')

    def getPredefinedFunction(self, storage_type, function):
        function_id = self.OPERATORS_SENSOR_SPECIFIC_BANDMATH.get(function).get('sensors').get(storage_type).get(
            'function')
        return self.OPERATORS_SENSOR_SPECIFIC_BANDMATH.get(function).get('functions').get(function_id)
<|MERGE_RESOLUTION|>--- conflicted
+++ resolved
@@ -9,14 +9,11 @@
 
 logger = logging.getLogger(__name__)
 
-<<<<<<< HEAD
-=======
 
 def diff_list(list1, list2):
     list2 = set(list2)
     return [result for result in list1 if result not in list2]
 
->>>>>>> 732bd80a
 
 class Analytics(object):
     SUPPORTED_OUTPUT_TYPES = ['netcdf-cf', 'geotiff']
@@ -273,4 +270,4 @@
     def getPredefinedFunction(self, storage_type, function):
         function_id = self.OPERATORS_SENSOR_SPECIFIC_BANDMATH.get(function).get('sensors').get(storage_type).get(
             'function')
-        return self.OPERATORS_SENSOR_SPECIFIC_BANDMATH.get(function).get('functions').get(function_id)
+        return self.OPERATORS_SENSOR_SPECIFIC_BANDMATH.get(function).get('functions').get(function_id)