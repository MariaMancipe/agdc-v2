--- conflicted
+++ resolved
@@ -5,14 +5,7 @@
 from __future__ import absolute_import
 
 import itertools
-<<<<<<< HEAD
-
 import logging
-from contextlib import contextmanager
-
-=======
-import logging
->>>>>>> d6c60967
 import os
 import shutil
 from contextlib import contextmanager
@@ -24,8 +17,6 @@
 import yaml
 
 import datacube.utils
-from datacube.index.postgres import _dynamic
-
 from datacube.index.postgres import _dynamic
 
 try:
@@ -263,11 +254,7 @@
 
     types = []
     for dataset_type in dataset_types:
-<<<<<<< HEAD
-        index.products.add_document(dataset_type)
-=======
         types.append(index.products.add_document(dataset_type))
->>>>>>> d6c60967
 
     return types
 
