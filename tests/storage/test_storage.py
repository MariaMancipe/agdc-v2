--- conflicted
+++ resolved
@@ -6,10 +6,7 @@
 import xarray
 import mock
 import pytest
-<<<<<<< HEAD
-=======
 from contextlib import contextmanager
->>>>>>> d6c60967
 
 import rasterio.warp
 
@@ -203,9 +200,6 @@
         filehandle.truncate()
 
     with netCDF4.Dataset(output_path) as nco:
-<<<<<<< HEAD
-        blank = nco.data_vars['blank']
-=======
         blank = nco.data_vars['blank']
 
 
@@ -404,5 +398,4 @@
                  dst_projection=data_source.crs,
                  resampling=Resampling.cubic)
 
-    # TODO: crs change
->>>>>>> d6c60967
+    # TODO: crs change