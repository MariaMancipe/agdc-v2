from __future__ import absolute_import, division

import math
import functools
from collections import namedtuple, OrderedDict

import cachetools
import numpy
from affine import Affine

from osgeo import ogr, osr
from rasterio.coords import BoundingBox as _BoundingBox

from datacube import compat


Coordinate = namedtuple('Coordinate', ('values', 'units'))


class BoundingBox(_BoundingBox):  # pylint: disable=duplicate-bases
    def buffered(self, ybuff, xbuff):
        """
        Return a new BoundingBox, buffered in the x and y dimensions.

        :param ybuff: Y dimension buffering amount
        :param xbuff: X dimension buffering amount
        :return: new BoundingBox
        """
        return BoundingBox(left=self.left - xbuff, right=self.right + xbuff,
                           top=self.top + ybuff, bottom=self.bottom - ybuff)

    @property
    def width(self):
        return self.right - self.left

    @property
    def height(self):
        return self.top - self.bottom


class CRSProjProxy(object):
    def __init__(self, crs):
        self._crs = crs

    def __getattr__(self, item):
        return self._crs.GetProjParm(item)


@cachetools.cached({})
def _make_crs(crs_str):
    crs = osr.SpatialReference()
    crs.SetFromUserInput(crs_str)
    if not crs.ExportToProj4() or crs.IsGeographic() == crs.IsProjected():
        raise ValueError('Not a valid CRS: %s' % crs_str)
    return crs


class CRS(object):
    """
    Wrapper around `osr.SpatialReference` providing a more pythonic interface

    >>> crs = CRS('EPSG:3577')
    >>> crs.geographic
    False
    >>> crs.projected
    True
    >>> crs.dimensions
    ('y', 'x')
    >>> crs = CRS('EPSG:4326')
    >>> crs.geographic
    True
    >>> crs.projected
    False
    >>> crs.epsg
    4326
    >>> crs.dimensions
    ('latitude', 'longitude')
    >>> crs = CRS('EPSG:3577')
    >>> crs.epsg
    3577
    >>> crs.dimensions
    ('y', 'x')
    >>> CRS('EPSG:3577') == CRS('EPSG:3577')
    True
    >>> CRS('EPSG:3577') == CRS('EPSG:4326')
    False
    >>> CRS('blah')
    Traceback (most recent call last):
        ...
    ValueError: Not a valid CRS: blah
    >>> CRS('PROJCS["unnamed",'
    ... 'GEOGCS["WGS 84", DATUM["WGS_1984", SPHEROID["WGS 84",6378137,298.257223563, AUTHORITY["EPSG","7030"]],'
    ... 'AUTHORITY["EPSG","6326"]], PRIMEM["Greenwich",0, AUTHORITY["EPSG","8901"]],'
    ... 'UNIT["degree",0.0174532925199433, AUTHORITY["EPSG","9122"]], AUTHORITY["EPSG","4326"]]]')
    Traceback (most recent call last):
        ...
    ValueError: Not a valid CRS: ...
    """

    def __init__(self, crs_str):
        """

        :param crs_str: string representation of a CRS, often an EPSG code like 'EPSG:4326'
        """
        if isinstance(crs_str, CRS):
            crs_str = crs_str.crs_str
        self.crs_str = crs_str
        self._crs = _make_crs(crs_str)

    def __getitem__(self, item):
        return self._crs.GetAttrValue(item)

    def __getstate__(self):
        return {'crs_str': self.crs_str}

    def __setstate__(self, state):
        self.__init__(state['crs_str'])

    @property
    def wkt(self):
        """
        WKT representation of the CRS

        :type: str
        """
        return self._crs.ExportToWkt()

    @property
    def epsg(self):
        """
        EPSG Code of the CRS

        :type: int
        """
        if self.projected:
            return int(self._crs.GetAuthorityCode('PROJCS'))

        if self.geographic:
            return int(self._crs.GetAuthorityCode('GEOGCS'))

    @property
    def proj(self):
        return CRSProjProxy(self._crs)

    @property
    def semi_major_axis(self):
        return self._crs.GetSemiMajor()

    @property
    def semi_minor_axis(self):
        return self._crs.GetSemiMinor()

    @property
    def inverse_flattening(self):
        return self._crs.GetInvFlattening()

    @property
    def geographic(self):
        """
        :type: bool
        """
        return self._crs.IsGeographic() == 1

    @property
    def projected(self):
        """
        :type: bool
        """
        return self._crs.IsProjected() == 1

    @property
    def dimensions(self):
        """
        List of dimension names of the CRS

        :type: (str,str)
        """
        if self.geographic:
            return 'latitude', 'longitude'

        if self.projected:
            return 'y', 'x'

    @property
    def units(self):
        """
        List of dimension units of the CRS

        :type: (str,str)
        """
        if self.geographic:
            return 'degrees_north', 'degrees_east'

        if self.projected:
            return self['UNIT'], self['UNIT']

    def __str__(self):
        return self.crs_str

    def __repr__(self):
        return "CRS('%s')" % self.crs_str

    def __eq__(self, other):
        if isinstance(other, compat.string_types):
            other = CRS(other)
        canonical = lambda crs: set(crs.ExportToProj4().split() + ['+wktext'])
        return canonical(self._crs) == canonical(other._crs)  # pylint: disable=protected-access

    def __ne__(self, other):
        if isinstance(other, compat.string_types):
            other = CRS(other)
        assert isinstance(other, self.__class__)
        return self._crs.IsSame(other._crs) != 1  # pylint: disable=protected-access


###################################################
# Helper methods to build ogr.Geometry from geojson
###################################################


def _make_point(pt):
    geom = ogr.Geometry(ogr.wkbPoint)
    geom.AddPoint_2D(*pt)
    return geom


def _make_multi(type_, maker, coords):
    geom = ogr.Geometry(type_)
    for coord in coords:
        geom.AddGeometryDirectly(maker(coord))
    return geom


def _make_linear(type_, coordinates):
    geom = ogr.Geometry(type_)
    for pt in coordinates:
        geom.AddPoint_2D(*pt)
    return geom


def _make_multipoint(coordinates):
    return _make_multi(ogr.wkbMultiPoint, _make_point, coordinates)


def _make_line(coordinates):
    return _make_linear(ogr.wkbLineString, coordinates)


def _make_multiline(coordinates):
    return _make_multi(ogr.wkbMultiLineString, _make_line, coordinates)


def _make_polygon(coordinates):
    return _make_multi(ogr.wkbPolygon, functools.partial(_make_linear, ogr.wkbLinearRing), coordinates)


def _make_multipolygon(coordinates):
    return _make_multi(ogr.wkbMultiPolygon, _make_polygon, coordinates)


###################################################
# Helper methods to build ogr.Geometry from geojson
###################################################


def _get_coordinates(geom):
    """
    recursively extract coordinates from geometry
    """
    if geom.GetGeometryType() == ogr.wkbPoint:
        return geom.GetPoint_2D(0)
    if geom.GetGeometryType() in [ogr.wkbMultiPoint, ogr.wkbLineString, ogr.wkbLinearRing]:
        return geom.GetPoints()
    else:
        return [_get_coordinates(geom.GetGeometryRef(i)) for i in range(geom.GetGeometryCount())]


def _make_geom_from_ogr(geom, crs):
    result = Geometry.__new__(Geometry)
    result._geom = geom  # pylint: disable=protected-access
    result.crs = crs
    return result


#############################################
# Helper methods to wrap ogr.Geometry methods
#############################################


def _wrap_binary_bool(method):
    @functools.wraps(method, assigned=('__doc__', ))
    def wrapped(self, other):
        assert self.crs == other.crs
        return bool(method(self._geom, other._geom))  # pylint: disable=protected-access
    return wrapped


def _wrap_binary_geom(method):
    @functools.wraps(method, assigned=('__doc__', ))
    def wrapped(self, other):
        assert self.crs == other.crs
        return _make_geom_from_ogr(method(self._geom, other._geom), self.crs)  # pylint: disable=protected-access
    return wrapped


class Geometry(object):
    """
    Geometry with CRS

    :type _geom: ogr.Geometry
    :type crs: CRS
    """
    _geom_makers = {
        'Point': _make_point,
        'MultiPoint': _make_multipoint,
        'LineString': _make_line,
        'MultiLineString': _make_multiline,
        'Polygon': _make_polygon,
        'MultiPolygon': _make_multipolygon,
    }

    _geom_types = {
        ogr.wkbPoint: 'Point',
        ogr.wkbMultiPoint: 'MultiPoint',
        ogr.wkbLineString: 'LineString',
        ogr.wkbMultiLineString: 'MultiLineString',
        ogr.wkbPolygon: 'Polygon',
        ogr.wkbMultiPolygon: 'MultiPolygon',
    }

    contains = _wrap_binary_bool(ogr.Geometry.Contains)
    crosses = _wrap_binary_bool(ogr.Geometry.Crosses)
    disjoint = _wrap_binary_bool(ogr.Geometry.Disjoint)
    intersects = _wrap_binary_bool(ogr.Geometry.Intersects)
    touches = _wrap_binary_bool(ogr.Geometry.Touches)
    within = _wrap_binary_bool(ogr.Geometry.Within)

    difference = _wrap_binary_geom(ogr.Geometry.Difference)
    intersection = _wrap_binary_geom(ogr.Geometry.Intersection)
    symmetric_difference = _wrap_binary_geom(ogr.Geometry.SymDifference)
    union = _wrap_binary_geom(ogr.Geometry.Union)

    def __init__(self, geo, crs=None):
        self.crs = crs
        self._geom = Geometry._geom_makers[geo['type']](geo['coordinates'])

    @property
    def type(self):
        return Geometry._geom_types[self._geom.GetGeometryType()]

    @property
    def is_empty(self):
        return self._geom.IsEmpty()

    @property
    def is_valid(self):
        return self._geom.IsValid()

    @property
    def boundary(self):
        return _make_geom_from_ogr(self._geom.Boundary(), self.crs)

    @property
    def centroid(self):
        return _make_geom_from_ogr(self._geom.Centroid(), self.crs)

    @property
    def coords(self):
        return self._geom.GetPoints()

    @property
    def points(self):
        return self.coords

    @property
    def length(self):
        return self._geom.Length()

    @property
    def area(self):
        return self._geom.GetArea()

    @property
    def convex_hull(self):
        return _make_geom_from_ogr(self._geom.ConvexHull(), self.crs)

    @property
    def envelope(self):
        minx, maxx, miny, maxy = self._geom.GetEnvelope()
        return BoundingBox(left=minx, right=maxx, bottom=miny, top=maxy)

    @property
    def boundingbox(self):
        return self.envelope

    @property
    def wkt(self):
        return getattr(self._geom, 'ExportToIsoWkt', self._geom.ExportToWkt)()

    @property
    def json(self):
        return self.__geo_interface__

    @property
    def __geo_interface__(self):
        return {
            'type': self.type,
            'coordinates': _get_coordinates(self._geom)
        }

    def segmented(self, resolution):
        clone = self._geom.Clone()
        clone.Segmentize(resolution)
        return _make_geom_from_ogr(clone, self.crs)

    def interpolate(self, distance):
        return _make_geom_from_ogr(self._geom.Value(distance), self.crs)

    def buffer(self, distance, quadsecs=30):
        return _make_geom_from_ogr(self._geom.Buffer(distance, quadsecs), self.crs)

    def simplify(self, tolerance):
        return _make_geom_from_ogr(self._geom.Simplify(tolerance), self.crs)

    def to_crs(self, crs, resolution=None):
        if self.crs == crs:
            return self

        if resolution is None:
            resolution = 1 if self.crs.geographic else 100000

        transform = osr.CoordinateTransformation(self.crs._crs, crs._crs)  # pylint: disable=protected-access
        clone = self._geom.Clone()
        clone.Segmentize(resolution)
        clone.Transform(transform)

        return _make_geom_from_ogr(clone, crs)  # pylint: disable=protected-access

    def __iter__(self):
        for i in range(self._geom.GetGeometryCount()):
            yield _make_geom_from_ogr(self._geom.GetGeometryRef(i), self.crs)

    def __nonzero__(self):
        return not self.is_empty

    def __bool__(self):
        return not self.is_empty

    def __eq__(self, other):
        return self.crs == other.crs and self._geom.Equal(other._geom)  # pylint: disable=protected-access

    def __str__(self):
        return 'Geometry(%s, %r)' % (self.__geo_interface__, self.crs)

    def __repr__(self):
        return 'Geometry(%s, %s)' % (self._geom, self.crs)

    # Implement pickle/unpickle
    # It does work without these two methods, but gdal/ogr prints 'ERROR 1: Empty geometries cannot be constructed'
    # when unpickling, which is quite unpleasant.
    def __getstate__(self):
        return {'geo': self.json, 'crs': self.crs}

    def __setstate__(self, state):
        self.__init__(**state)


###########################################
# Helper constructor functions a la shapely
###########################################


def point(x, y, crs):
    """
    >>> point(10, 10, crs=None)
    Geometry(POINT (10 10), None)
    """
    return Geometry({'type': 'Point', 'coordinates': (x, y)}, crs=crs)


def multipoint(coords, crs):
    """
    >>> multipoint([(10, 10), (20, 20)], None)
    Geometry(MULTIPOINT (10 10,20 20), None)
    """
    return Geometry({'type': 'MultiPoint', 'coordinates': coords}, crs=crs)


def line(coords, crs):
    """
    >>> line([(10, 10), (20, 20), (30, 40)], None)
    Geometry(LINESTRING (10 10,20 20,30 40), None)
    """
    return Geometry({'type': 'LineString', 'coordinates': coords}, crs=crs)


def multiline(coords, crs):
    """
    >>> multiline([[(10, 10), (20, 20), (30, 40)], [(50, 60), (70, 80), (90, 99)]], None)
    Geometry(MULTILINESTRING ((10 10,20 20,30 40),(50 60,70 80,90 99)), None)
    """
    return Geometry({'type': 'MultiLineString', 'coordinates': coords}, crs=crs)


def polygon(outer, crs, *inners):
    """
    >>> polygon([(10, 10), (20, 20), (20, 10), (10, 10)], None)
    Geometry(POLYGON ((10 10,20 20,20 10,10 10)), None)
    """
    return Geometry({'type': 'Polygon', 'coordinates': (outer, )+inners}, crs=crs)


<<<<<<< HEAD
def box(left, bottom, right, top, crs):
    points = [(left, bottom), (left, top), (right, top), (right, bottom), (left, bottom)]
=======
def multipolygon(coords, crs):
    """
    >>> multipolygon([[[(10, 10), (20, 20), (20, 10), (10, 10)]], [[(40, 10), (50, 20), (50, 10), (40, 10)]]], None)
    Geometry(MULTIPOLYGON (((10 10,20 20,20 10,10 10)),((40 10,50 20,50 10,40 10))), None)
    """
    return Geometry({'type': 'MultiPolygon', 'coordinates': coords}, crs=crs)


def box(left, bottom, right, top, crs):
    """
    >>> box(10, 10, 20, 20, None)
    Geometry(POLYGON ((10 10,10 20,20 20,20 10,10 10)), None)
    """
    points = [(left, bottom), (left, top), (right, top), (right, bottom), (left, bottom)]
    return polygon(points, crs=crs)


def polygon_from_transform(width, height, transform, crs):
    points = [(0, 0), (0, height), (width, height), (width, 0), (0, 0)]
    transform.itransform(points)
>>>>>>> d6c60967
    return polygon(points, crs=crs)


###########################################
# Multi-geometry operations
###########################################


def unary_union(geoms):
    """
    compute union of multiple (multi)polygons efficiently
    """
    # pylint: disable=protected-access
    geom = ogr.Geometry(ogr.wkbMultiPolygon)
    crs = None
    for g in geoms:
        if crs:
            assert crs == g.crs
        else:
            crs = g.crs
        if g._geom.GetGeometryType() == ogr.wkbPolygon:
            geom.AddGeometry(g._geom)
        elif g._geom.GetGeometryType() == ogr.wkbMultiPolygon:
            for poly in g._geom:
                geom.AddGeometry(poly)
        else:
            raise ValueError('"%s" is not supported' % g.type)
    union = geom.UnionCascaded()
    return _make_geom_from_ogr(union, crs)

<<<<<<< HEAD

def unary_intersection(geoms):
    """
    compute intersection of multiple (multi)polygons
    """
    return functools.reduce(Geometry.intersection, geoms)
=======

def unary_intersection(geoms):
    """
    compute intersection of multiple (multi)polygons
    """
    return functools.reduce(Geometry.intersection, geoms)


def _align_pix(left, right, res, off):
    """
    >>> "%.2f %d" % _align_pix(20, 30, 10, 0)
    '20.00 1'
    >>> "%.2f %d" % _align_pix(20, 30.5, 10, 0)
    '20.00 1'
    >>> "%.2f %d" % _align_pix(20, 31.5, 10, 0)
    '20.00 2'
    >>> "%.2f %d" % _align_pix(20, 30, 10, 3)
    '13.00 2'
    >>> "%.2f %d" % _align_pix(20, 30, 10, -3)
    '17.00 2'
    >>> "%.2f %d" % _align_pix(20, 30, -10, 0)
    '30.00 1'
    >>> "%.2f %d" % _align_pix(19.5, 30, -10, 0)
    '30.00 1'
    >>> "%.2f %d" % _align_pix(18.5, 30, -10, 0)
    '30.00 2'
    >>> "%.2f %d" % _align_pix(20, 30, -10, 3)
    '33.00 2'
    >>> "%.2f %d" % _align_pix(20, 30, -10, -3)
    '37.00 2'
    """
    if res < 0:
        res = -res
        val = math.ceil((right - off) / res) * res + off
        width = max(1, int(math.ceil((val - left - 0.1 * res) / res)))
    else:
        val = math.floor((left - off) / res) * res + off
        width = max(1, int(math.ceil((right - val - 0.1 * res) / res)))
    return val, width


class GeoBox(object):
    """
    Defines the location and resolution of a rectangular grid of data,
    including it's :py:class:`CRS`.

    >>> from affine import Affine
    >>> t = GeoBox(4000, 4000, Affine(0.00025, 0.0, 151.0, 0.0, -0.00025, -29.0), CRS('EPSG:4326'))
    >>> t.coordinates['latitude'].values
    array([-29.000125, -29.000375, -29.000625, ..., -29.999375, -29.999625,
           -29.999875])
    >>> t.coordinates['longitude'].values
    array([ 151.000125,  151.000375,  151.000625, ...,  151.999375,
            151.999625,  151.999875])
    >>> t.resolution
    (-0.00025, 0.00025)


    :param geometry.CRS crs: Coordinate Reference System
    :param affine.Affine affine: Affine transformation defining the location of the geobox
    """

    def __init__(self, width, height, affine, crs):
        assert height > 0 and width > 0, "Can't create GeoBox of zero size"
        #: :type: int
        self.width = width
        #: :type: int
        self.height = height
        #: :rtype: affine.Affine
        self.affine = affine
        #: :rtype: geometry.Geometry
        self.extent = polygon_from_transform(width, height, affine, crs=crs)

    @classmethod
    def from_geopolygon(cls, geopolygon, resolution, crs=None, align=None):
        """
        :type geopolygon: geometry.Geometry
        :param resolution: (y_resolution, x_resolution)
        :param geometry.CRS crs: CRS to use, if different from the geopolygon
        :param (float,float) align: Align geobox such that point 'align' lies on the pixel boundary.
        :rtype: GeoBox
        """
        align = align or (0.0, 0.0)
        assert 0.0 <= align[1] <= abs(resolution[1]), "X align must be in [0, abs(x_resolution)] range"
        assert 0.0 <= align[0] <= abs(resolution[0]), "Y align must be in [0, abs(y_resolution)] range"

        if crs is None:
            crs = geopolygon.crs
        else:
            geopolygon = geopolygon.to_crs(crs)

        bounding_box = geopolygon.boundingbox
        offx, width = _align_pix(bounding_box.left, bounding_box.right, resolution[1], align[1])
        offy, height = _align_pix(bounding_box.bottom, bounding_box.top, resolution[0], align[0])
        affine = (Affine.translation(offx, offy) * Affine.scale(resolution[1], resolution[0]))
        return GeoBox(crs=crs, affine=affine, width=width, height=height)

    def buffered(self, ybuff, xbuff):
        """
        Produce a tile buffered by ybuff, xbuff (in CRS units)
        """
        w, h = (_round_to_res(buf, res) for buf, res in zip((ybuff, xbuff), self.resolution))
        return self[-h:self.height+h, -w:self.width+w]

    def __getitem__(self, item):
        indexes = [slice(index.start or 0, index.stop or size, index.step or 1)
                   for size, index in zip(self.shape, item)]
        for index in indexes:
            if index.step != 1:
                raise NotImplementedError('scaling not implemented, yet')

        affine = self.affine * Affine.translation(indexes[1].start, indexes[0].start)
        return GeoBox(width=indexes[1].stop - indexes[1].start,
                      height=indexes[0].stop - indexes[0].start,
                      affine=affine,
                      crs=self.crs)

    @property
    def transform(self):
        return self.affine

    @property
    def shape(self):
        """
        :type: (int,int)
        """
        return self.height, self.width

    @property
    def crs(self):
        """
        :rtype: CRS
        """
        return self.extent.crs

    @property
    def dimensions(self):
        """
        List of dimension names of the GeoBox

        :type: (str,str)
        """
        return self.crs.dimensions

    @property
    def resolution(self):
        """
        Resolution in Y,X dimensions

        :type: (float,float)
        """
        return self.affine.e, self.affine.a

    @property
    def alignment(self):
        """
        Alignment of pixel boundaries in Y,X dimensions

        :type: (float,float)
        """
        return self.affine.yoff % abs(self.affine.e), self.affine.xoff % abs(self.affine.a)

    @property
    def coordinates(self):
        """
        dict of coordinate labels

        :type: dict[str,numpy.array]
        """
        xs = numpy.arange(self.width) * self.affine.a + (self.affine.c + self.affine.a / 2)
        ys = numpy.arange(self.height) * self.affine.e + (self.affine.f + self.affine.e / 2)

        return OrderedDict((dim, Coordinate(labels, units)) for dim, labels, units in zip(self.crs.dimensions,
                                                                                          (ys, xs), self.crs.units))

    @property
    def geographic_extent(self):
        """
        :rtype: geometry.Geometry
        """
        if self.crs.geographic:
            return self.extent
        return self.extent.to_crs(CRS('EPSG:4326'))

    coords = coordinates
    dims = dimensions

    def __str__(self):
        return "GeoBox({})".format(self.geographic_extent)

    def __repr__(self):
        return "GeoBox({width}, {height}, {affine!r}, {crs})".format(
            width=self.width,
            height=self.height,
            affine=self.affine,
            crs=self.extent.crs
        )


def _round_to_res(value, res, acc=0.1):
    """
    >>> _round_to_res(0.2, 1.0)
    1
    >>> _round_to_res(0.0, 1.0)
    0
    >>> _round_to_res(0.05, 1.0)
    0
    """
    res = abs(res)
    return int(math.ceil((value - 0.1 * res) / res))
>>>>>>> d6c60967
<|MERGE_RESOLUTION|>--- conflicted
+++ resolved
@@ -510,10 +510,6 @@
     return Geometry({'type': 'Polygon', 'coordinates': (outer, )+inners}, crs=crs)
 
 
-<<<<<<< HEAD
-def box(left, bottom, right, top, crs):
-    points = [(left, bottom), (left, top), (right, top), (right, bottom), (left, bottom)]
-=======
 def multipolygon(coords, crs):
     """
     >>> multipolygon([[[(10, 10), (20, 20), (20, 10), (10, 10)]], [[(40, 10), (50, 20), (50, 10), (40, 10)]]], None)
@@ -534,7 +530,6 @@
 def polygon_from_transform(width, height, transform, crs):
     points = [(0, 0), (0, height), (width, height), (width, 0), (0, 0)]
     transform.itransform(points)
->>>>>>> d6c60967
     return polygon(points, crs=crs)
 
 
@@ -565,14 +560,6 @@
     union = geom.UnionCascaded()
     return _make_geom_from_ogr(union, crs)
 
-<<<<<<< HEAD
-
-def unary_intersection(geoms):
-    """
-    compute intersection of multiple (multi)polygons
-    """
-    return functools.reduce(Geometry.intersection, geoms)
-=======
 
 def unary_intersection(geoms):
     """
@@ -782,5 +769,4 @@
     0
     """
     res = abs(res)
-    return int(math.ceil((value - 0.1 * res) / res))
->>>>>>> d6c60967
+    return int(math.ceil((value - 0.1 * res) / res))